export interface S3Object {
  /**
   * The name that you assign to an object. You use the object key to retrieve the object.
   */
  key?: string;
  /**
   * The date the Object was Last Modified
   */
  lastModified?: Date;
  /**
   * The entity tag is a hash of the object. The ETag reflects changes only to the contents of an object, not its metadata. The ETag may or may not be an MD5 digest of the object data. Whether or not it is depends on how the object was created and how it is encrypted as described below:   Objects created by the PUT Object, POST Object, or Copy operation, or through the AWS Management Console, and are encrypted by SSE-S3 or plaintext, have ETags that are an MD5 digest of their object data.   Objects created by the PUT Object, POST Object, or Copy operation, or through the AWS Management Console, and are encrypted by SSE-C or SSE-KMS, have ETags that are not an MD5 digest of their object data.   If an object is created by either the Multipart Upload or Part Copy operation, the ETag is not an MD5 digest, regardless of the method of encryption.
   */
  eTag?: string;
  /**
   * Size in bytes of the object
   */
  size?: number;
  /**
   * The class of storage used to store the object.
   */
  storageClass?: string;
  /**
   * The owner of the object
   */
  owner?: string;
}

export interface CommonPrefix {
  /**
   * Container for the specified common prefix.
   */
  prefix?: string;
}

/** The mode the object lock is in. */
export type LockMode = "GOVERNANCE" | "COMPLIANCE";

/** The status of a object replication. */
export type ReplicationStatus = "COMPLETE" | "PENDING" | "FAILED" | "REPLICA";

/** A S3 storage class.  */
export type StorageClass =
  | "STANDARD"
  | "REDUCED_REDUNDANCY"
  | "STANDARD_IA"
  | "ONEZONE_IA"
  | "INTELLIGENT_TIERING"
  | "GLACIER"
  | "DEEP_ARCHIVE";

export type CopyDirective = "COPY" | "REPLACE";

export interface GetObjectOptions {
  /**
   * Return the object only if its entity tag (ETag) is the same as the one
   * specified, otherwise return a 412 (precondition failed).
   */
  ifMatch?: string;

  /**
   * Return the object only if its entity tag (ETag) is different from the one
   * specified, otherwise return a 304 (not modified).
   */
  ifNoneMatch?: string;

  /**
   * Return the object only if it has been modified since the specified time,
   * otherwise return a 304 (not modified).
   */
  ifModifiedSince?: Date;

  /**
   * Return the object only if it has not been modified since the specified
   * time, otherwise return a 412 (precondition failed).
   */
  ifUnmodifiedSince?: Date;

  /**
   * Part number of the object being read. This is a positive integer between
   * 1 and 10,000. Effectively performs a 'ranged' GET request for the part
   * specified. Useful for downloading just a part of an object.
   */
  partNumber?: number;

  /** VersionId used to reference a specific version of the object. */
  versionId?: string;

  /** Sets the `Cache-Control` header of the response. */
  responseCacheControl?: string;

  /** Sets the `Content-Disposition` header of the response */
  responseContentDisposition?: string;

  /** Sets the `Content-Encoding` header of the response */
  responseContentEncoding?: string;

  /** Sets the `Content-Language` header of the response */
  responseContentLanguage?: string;

  /** Sets the `Content-Type` header of the response */
  responseContentType?: string;

  /** Sets the `Expires` header of the response */
  responseExpires?: string;

  // TODO: range
}

export interface HeadObjectResponse {
  /** Specifies caching behavior along the request/reply chain. */
  cacheControl?: string;

  /** Specifies presentational information for the object. */
  contentDisposition?: string;

  /**
   * Specifies what content encodings have been applied to the object
   * and thus what decoding mechanisms must be applied to obtain the
   * media-type referenced by the Content-Type field.
   */
  contentEncoding?: string;

  /** The language the content is in. */
  contentLanguage?: string;

  /** Size of the body in bytes. */
  contentLength: number;

  /** A standard MIME type describing the format of the object data. */
  contentType?: string;

  /**
   * An ETag is an opaque identifier assigned by a web server to a
   * specific version of a resource found at a URL.
   */
  etag: string;

  /** The date and time at which the object is no longer cacheable. */
  expires?: Date;

  /** Last modified date of the object */
  lastModified: Date;

  /**
   * Specifies whether the object retrieved was (true) or was not (false)
   * a Delete Marker
   */
  deleteMarker: boolean;

  /** The count of parts this object has. */
  partsCount?: number;

  /**
   * This is set to the number of metadata entries not returned in x-amz-meta
   * headers. This can happen if you create metadata using an API like SOAP
   * that supports more flexible metadata than the REST API. For example,
   * using SOAP, you can create metadata whose values are not legal HTTP
   * headers.
   */
  missingMeta: number;

  /**
   * Indicates whether this object has an active legal hold. This field
   * is only returned if you have permission to view an object's legal
   * hold status.
   */
  legalHold?: boolean;

  /** The Object Lock mode currently in place for this object. */
  lockMode?: LockMode;

  /** The date and time when this object's Object Lock will expire. */
  lockRetainUntil?: Date;

  /**
   * Amazon S3 can return this if your request involves a bucket that is
   * either a source or destination in a replication rule.
   */
  replicationStatus?: ReplicationStatus;

  /**
   * Provides storage class information of the object. Amazon S3 returns
   * this for all objects except for S3 Standard storage class objects.
   */
  storageClass: StorageClass;

  /** The number of tags, if any, on the object. */
  taggingCount: number;

  /** Version of the object. */
  versionId?: string;

  /**
   * If the bucket is configured as a website, redirects requests for
   * this object to another object in the same bucket or to an external
   * URL. Amazon S3 stores the value of this field in the object
   * metadata.
   */
  websiteRedirectLocation?: string;

  /**
   * The user-defined metadata of this object as a number of key-value pairs
   * with the prefixed `x-amz-meta-` stripped from the key
   */
  meta: Record<string, string>;

  // TODO: accept-ranges
  // TODO: Content-Range
  // TODO: x-amz-expiration
  // TODO: x-amz-restore
}

export interface GetObjectResponse extends HeadObjectResponse {
  /** The body of this object. */
  body: ReadableStream<Uint8Array>;
}

export interface ListObjectsResponse {
  /**
   * Set to false if all of the results were returned. Set to true if more keys are available to return. If the number of results exceeds that specified by MaxKeys, all of the results might not be returned.
   */
  isTruncated?: boolean;
  /**
   * Metadata about each object returned.
   */
  contents?: S3Object[];
  /**
   * Bucket name.  When using this API with an access point, you must direct requests to the access point hostname. The access point hostname takes the form AccessPointName-AccountId.s3-accesspoint.Region.amazonaws.com. When using this operation using an access point through the AWS SDKs, you provide the access point ARN in place of the bucket name. For more information about access point ARNs, see Using Access Points in the Amazon Simple Storage Service Developer Guide.
   */
  name?: string;
  /**
   *  Keys that begin with the indicated prefix.
   */
  prefix?: string;
  /**
   * Causes keys that contain the same string between the prefix and the first occurrence of the delimiter to be rolled up into a single result element in the CommonPrefixes collection. These rolled-up keys are not returned elsewhere in the response. Each rolled-up result counts as only one return against the MaxKeys value.
   */
  delimiter?: string;
  /**
   * Sets the maximum number of keys returned in the response. By default the API returns up to 1,000 key names. The response might contain fewer keys but will never contain more.
   */
  maxKeys?: number;
  /**
   * All of the keys rolled up into a common prefix count as a single return when calculating the number of returns. A response can contain CommonPrefixes only if you specify a delimiter.  CommonPrefixes contains all (if there are any) keys between Prefix and the next occurrence of the string specified by a delimiter.  CommonPrefixes lists keys that act like subdirectories in the directory specified by Prefix. For example, if the prefix is notes/ and the delimiter is a slash (/) as in notes/summer/july, the common prefix is notes/summer/. All of the keys that roll up into a common prefix count as a single return when calculating the number of returns.
   */
  commonPrefixes?: CommonPrefix[];
  /**
   * Encoding type used by Amazon S3 to encode object key names in the XML response. If you specify the encoding-type request parameter, Amazon S3 includes this element in the response, and returns encoded key name values in the following response elements:  Delimiter, Prefix, Key, and StartAfter.
   */
  encodingType?: string;
  /**
   * KeyCount is the number of keys returned with this request. KeyCount will always be less than equals to MaxKeys field. Say you ask for 50 keys, your result will include less than equals 50 keys
   */
  keyCount?: number;
  /**
   *  If ContinuationToken was sent with the request, it is included in the response.
   */
  continuationToken?: string;
  /**
   *  NextContinuationToken is sent when isTruncated is true, which means there are more keys in the bucket that can be listed. The next list requests to Amazon S3 can be continued with this NextContinuationToken. NextContinuationToken is obfuscated and is not a real key
   */
  nextContinuationToken?: string;
  /**
   * If StartAfter was sent with the request, it is included in the response.
   */
  startAfter?: Date;
}

export interface ListObjectsOptions {
  /**
   * A delimiter is a character you use to group keys.
   */
  delimiter?: string;
  /**
   * Encoding type used by Amazon S3 to encode object keys in the response.
   */
  encodingType?: string;
  /**
   * Sets the maximum number of keys returned in the response. By default the API returns up to 1,000 key names. The response might contain fewer keys but will never contain more.
   */
  maxKeys?: number;
  /**
   * Limits the response to keys that begin with the specified prefix.
   */
  prefix?: string;
  /**
   * ContinuationToken indicates Amazon S3 that the list is being continued on this bucket with a token. ContinuationToken is obfuscated and is not a real key.
   */
  continuationToken?: string;

  // TODO(wperron): implement those fields
  /**
   * The owner field is not present in listV2 by default, if you want to return owner field with each key in the result then set the fetch owner field to true.
   */
  // FetchOwner?: FetchOwner;
  /**
   * StartAfter is where you want Amazon S3 to start listing from. Amazon S3 starts listing after this specified key. StartAfter can be any key in the bucket.
   */
  // StartAfter?: StartAfter;
  /**
   * Confirms that the requester knows that she or he will be charged for the list objects request in V2 style. Bucket owners need not specify this parameter in their requests.
   */
  // RequestPayer?: RequestPayer;
  /**
   * The account id of the expected bucket owner. If the bucket is owned by a different account, the request will fail with an HTTP 403 (Access Denied) error.
   */
  // ExpectedBucketOwner?: AccountId;
}

export type ListAllObjectsOptions =
  & Omit<Omit<ListObjectsOptions, "maxKeys">, "continuationToken">
  & {
    /** The batch size for each listObjects request. */
    batchSize: number;
  };

export interface PutObjectOptions {
  acl?:
    | "private"
    | "public-read"
    | "public-read-write"
    | "authenticated-read"
    | "aws-exec-read"
    | "bucket-owner-read"
    | "bucket-owner-full-control";

  /** Can be used to specify caching behavior along the request/reply chain. */
  cacheControl?: string;

  /** Specifies presentational information for the object. */
  contentDisposition?: string;

  /**
   * Specifies what content encodings have been applied to the object
   * and thus what decoding mechanisms must be applied to obtain the
   * media-type referenced by the Content-Type field.
   */
  contentEncoding?: string;

  /** The language the content is in. */
  contentLanguage?: string;

  /** A standard MIME type describing the format of the object data. */
  contentType?: string;

  /** The date and time at which the object is no longer cacheable. */
  expires?: Date;

  // TOOD: better structured data
  /** Gives the grantee READ, READ_ACP, and WRITE_ACP permissions on the object. */
  grantFullControl?: string;

  // TOOD: better structured data
  /** Allows grantee to read the object data and its metadata. */
  grantRead?: string;

  // TOOD: better structured data
  /** Allows grantee to write the ACL for the applicable object. */
  grantReadAcp?: string;

  // TOOD: better structured data
  /** Allows grantee to write the ACL for the applicable object. */
  grantWriteAcp?: string;

  /** Specifies whether a legal hold will be applied to this object. */
  legalHold?: boolean;

  /** The Object Lock mode that you want to apply to this object. */
  lockMode?: LockMode;

  /** The date and time when you want this object's Object Lock to expire. */
  lockRetainUntil?: Date;

  /**
   * If you don't specify, S3 Standard is the default storage class.
   * Amazon S3 supports other storage classes.
   */
  storageClass?: StorageClass;

  tags?: { [key: string]: string };

  /**
   * If the bucket is configured as a website, redirects requests for this
   * object to another object in the same bucket or to an external URL.
   * Amazon S3 stores the value of this header in the object metadata.
   */
  websiteRedirectLocation?: string;

  /**
   * User-defined object metadata passed as a number of key-value pairs
   * that are converted into `x-amz-meta-` prefixed key headers.
   */
  meta?: Record<string, string>;
}

export interface PutObjectResponse {
  /**
   * An ETag is an opaque identifier assigned by a web server to a
   * specific version of a resource found at a URL.
   */
  etag: string;

  /**
   * Version of the object.
   */
  versionId?: string;
}

export interface CopyObjectOptions {
  acl?:
    | "private"
    | "public-read"
    | "public-read-write"
    | "authenticated-read"
    | "aws-exec-read"
    | "bucket-owner-read"
    | "bucket-owner-full-control";

  /** Can be used to specify caching behavior along the request/reply chain. */
  cacheControl?: string;

  /** Specifies presentational information for the object. */
  contentDisposition?: string;

  /**
   * Specifies what content encodings have been applied to the object
   * and thus what decoding mechanisms must be applied to obtain the
   * media-type referenced by the Content-Type field.
   */
  contentEncoding?: string;

  /** The language the content is in. */
  contentLanguage?: string;

  /** A standard MIME type describing the format of the object data. */
  contentType?: string;

  /** The date and time at which the object is no longer cacheable. */
  expires?: Date;

  /**
   * Copy the object only if its entity tag (ETag) is the same as the one
   * specified, otherwise return a 412 (precondition failed).
   */
  copyOnlyIfMatch?: string;

  /**
   * Copy the object only if its entity tag (ETag) is different from the one
   * specified, otherwise return a 304 (not modified).
   */
  copyOnlyIfNoneMatch?: string;

  /**
   * Copy the object only if it has been modified since the specified time,
   * otherwise return a 304 (not modified).
   */
  copyOnlyIfModifiedSince?: Date;

  /**
   * Copy the object only if it has not been modified since the specified
   * time, otherwise return a 412 (precondition failed).
   */
  copyOnlyIfUnmodifiedSince?: Date;

  // TOOD: better structured data
  /** Gives the grantee READ, READ_ACP, and WRITE_ACP permissions on the object. */
  grantFullControl?: string;

  // TOOD: better structured data
  /** Allows grantee to read the object data and its metadata. */
  grantRead?: string;

  // TOOD: better structured data
  /** Allows grantee to write the ACL for the applicable object. */
  grantReadAcp?: string;

  // TOOD: better structured data
  /** Allows grantee to write the ACL for the applicable object. */
  grantWriteAcp?: string;

  /**
   * Specifies whether the metadata is copied from the source object or replaced
   * with metadata provided in the request.
   */
  metadataDirective?: CopyDirective;

  /** Specifies whether a legal hold will be applied to this object. */
  legalHold?: boolean;

  /** The Object Lock mode that you want to apply to this object. */
  lockMode?: LockMode;

  /** The date and time when you want this object's Object Lock to expire. */
  lockRetainUntil?: Date;

  /**
   * If you don't specify, S3 Standard is the default storage class.
   * Amazon S3 supports other storage classes.
   */
  storageClass?: StorageClass;

  tags?: { [key: string]: string };

  /**
   * Specifies whether the object tag-set are copied from the source object or
   * replaced with tag-set provided in the request.
   */
  taggingDirective?: CopyDirective;

  /**
   * If the bucket is configured as a website, redirects requests for this
   * object to another object in the same bucket or to an external URL.
   * Amazon S3 stores the value of this header in the object metadata.
   */
  websiteRedirectLocation?: string;
}

export interface CopyObjectResponse {
  /**
   * An ETag is an opaque identifier assigned by a web server to a
   * specific version of a resource found at a URL.
   */
  etag: string;

  /**
   * Version of the object.
   */
  versionId?: string;
}

export interface DeleteObjectOptions {
  versionId?: string;
}

export interface DeleteObjectResponse {
  versionID?: string;
  deleteMarker: boolean;
}

export interface CreateBucketOptions {
  /** The canned ACL to apply to the bucket */
  acl?:
    | "private"
    | "public-read"
    | "public-read-write"
    | "authenticated-read";

  /** Specifies whether you want S3 Object Lock to be enabled for the new bucket. */
  bucketObjectLockEnabled?: string;

  /** Allows grantee the read, write, read ACP, and write ACP permissions on the bucket. */
  grantFullControl?: string;

  /** Allows grantee to list the objects in the bucket. */
  grantRead?: string;

  /** Allows grantee to read the bucket ACL. */
  grantReadAcp?: string;

  /**
   * Allows grantee to create new objects in the bucket.
   * For the bucket and object owners of existing objects, also allows deletions and overwrites of those objects.
   */
  grantWrite?: string;

  /** Allows grantee to write the ACL for the applicable bucket. */
  grantWriteAcp?: string;
}

export interface Bucket {
  creationDate?: Date;
  name?: string;
}

export interface Owner {
  displayName?: string;
  id?: string;
}

export interface ListBucketsResponses {
  buckets: Array<Bucket>;
  owner: Owner;
}

<<<<<<< HEAD
export type MfaDelete = "Enabled" | "Disabled";
export type VersioningStatus = "Enabled" | "Suspended";

export interface PutBucketVersioningOptions extends VersioningConfiguration {
  /**
   * The account ID of the expected bucket owner. If the bucket is owned by a
   * different account, the request will fail with an HTTP 403 (Access Denied)
   * error.
   */
  expectedBucketOwner?: string;

  /**
   * The concatenation of the authentication device's serial number, a space,
   * and the value that is displayed on your authentication device.
   */
  mfa?: string;
}

export interface GetBucketVersioningOptions {
=======
/**
 * @see https://docs.aws.amazon.com/IAM/latest/UserGuide/reference_policies_elements.html
 */
export interface Statement {
  /**
   * You can provide an optional identifier, Sid (statement ID) for the policy statement.
   *
   * @see https://docs.aws.amazon.com/IAM/latest/UserGuide/reference_policies_elements_sid.html
   */
  sid?: string;

  /**
   * The Effect element is required and specifies whether the statement results
   * an allow or an explicit deny.
   *
   * @see https://docs.aws.amazon.com/IAM/latest/UserGuide/reference_policies_elements_effect.html
   */
  effect: "Allow" | "Deny";

  /**
   * The account or user who is allowed access to the actions and resources in
   * the statement. In a bucket policy, the principal is the user, account,
   * service, or other entity that is the recipient of this permission.
   *
   * @see https://docs.aws.amazon.com/IAM/latest/UserGuide/reference_policies_elements_principal.html
   */
  principal?: string | Record<string, string | Array<string>>;

  /**
   * Use the NotPrincipal element to specify the IAM user, federated user,
   * IAM role, AWS account, AWS service, or other principal that is not allowed
   * or denied access to a resource.
   *
   * @see https://docs.aws.amazon.com/IAM/latest/UserGuide/reference_policies_elements_notprincipal.html
   */
  notPrincipal?: string | Record<string, string | Array<string>>;

  /**
   * The Action element describes the specific action or actions that will be
   * allowed or denied. Statements must include either an Action or NotAction
   * element.
   *
   * @see https://docs.aws.amazon.com/IAM/latest/UserGuide/reference_policies_elements_action.html
   */
  action?: string | Array<string>;

  /**
   * NotAction is an advanced policy element that explicitly matches everything
   * except the specified list of actions. Using NotAction can result in a
   * shorter policy by listing only a few actions that should not match, rather
   * than including a long list of actions that will match.
   *
   * @see https://docs.aws.amazon.com/IAM/latest/UserGuide/reference_policies_elements_notaction.html
   */
  notAction?: string | Array<string>;

  /**
   * The Resource element specifies the object or objects that the statement covers.
   * Statements must include either a Resource or a NotResource element.
   *
   * @see https://docs.aws.amazon.com/IAM/latest/UserGuide/reference_policies_elements_resource.html
   */
  resource?: string | Array<string>;

  /**
   * NotResource is an advanced policy element that explicitly matches every
   * resource except those specified. Using NotResource can result in a shorter
   * policy by listing only a few resources that should not match, rather than
   * including a long list of resources that will match.
   *
   * @see https://docs.aws.amazon.com/IAM/latest/UserGuide/reference_policies_elements_notresource.html
   */
  notResource?: string | Array<string>;

  /**
   * The Condition element (or Condition block) lets you specify conditions for
   * when a policy is in effect.
   *
   * @see https://docs.aws.amazon.com/IAM/latest/UserGuide/reference_policies_elements_condition.html
   */
  condition?: Record<string, Record<string, string | Array<string>>>;
}

/**
 * @see https://docs.aws.amazon.com/IAM/latest/UserGuide/reference_policies_elements.html
 */
export interface Policy {
  /**
   * The Version policy element specifies the language syntax rules that are to
   * be used to process a policy.
   *
   * @see https://docs.aws.amazon.com/IAM/latest/UserGuide/reference_policies_elements_version.html
   */
  version?: "2012-10-17" | "2008-10-17";

  /**
   * The id element specifies an optional identifier for the policy. The ID is
   * used differently in different services.
   *
   * @see https://docs.aws.amazon.com/IAM/latest/UserGuide/reference_policies_elements_id.html
   */
  id?: string;

  /**
   * The policy statement(s).
   *
   * @see https://docs.aws.amazon.com/IAM/latest/UserGuide/reference_policies_elements_statement.html
   */
  statement: Statement | Array<Statement>;
}

export interface PutBucketPolicyOptions {
  /**
   * Set this parameter to true to confirm that you want to remove your
   * permissions to change this bucket policy in the future.
   */
  confirmRemoveSelfBucketAccess?: boolean;

>>>>>>> 10e6963b
  /**
   * The account ID of the expected bucket owner. If the bucket is owned by a
   * different account, the request will fail with an HTTP 403 (Access Denied)
   * error.
   */
  expectedBucketOwner?: string;
<<<<<<< HEAD
}

export interface VersioningConfiguration {
  /**
   * Specifies whether MFA delete is enabled in the bucket versioning
   * configuration. This element is only returned if the bucket has been
   * configured with MFA delete. If the bucket has never been so configured,
   * this element is not returned.
   */
  mfaDelete?: MfaDelete;

  /** The versioning state of the bucket. */
  status?: VersioningStatus;
}

export interface ListObjectVersionsOptions {
  delimiter?: string;
  encodingType?: "url";
  keyMarker?: string;
  maxKeys?: string;
  prefix?: string;
  versionIdMarker?: string;
  expectedBucketOwner?: string;
}

export interface DeleteMarkerEntry {
  isLatest?: boolean;
  key?: string;
  lastModified?: Date;
  owner?: Owner;
  versionId?: string;
}

export interface ObjectVersion {
  eTag?: string;
  isLatest?: boolean;
  key?: string;
  lastModified?: Date;
  owner?: Owner;
  size?: number;
  storageClass?: "STANDARD";
  versionId?: string;
}

export interface ListVersionsResult {
  commonPrefixes?: Array<CommonPrefix>;
  deleteMarkers?: Array<DeleteMarkerEntry>;
  delimiter?: string;
  encodingType?: "url";
  isTruncated?: boolean;
  keyMarker?: string;
  maxKeys?: number;
  name?: string;
  nextKeyMarker?: string;
  nextVersionIdMarker?: string;
  prefix?: string;
  versions?: Array<ObjectVersion>;
  versionIdMarker?: string;
=======

  /** The bucket policy. */
  policy: Policy;
}

export interface GetBucketPolicyOptions {
  /**
   * The account ID of the expected bucket owner. If the bucket is owned by a
   * different account, the request will fail with an HTTP 403 (Access Denied)
   * error.
   */
  expectedBucketOwner?: string;
}

export interface DeleteBucketPolicyOptions {
  /**
   * The account ID of the expected bucket owner. If the bucket is owned by a
   * different account, the request will fail with an HTTP 403 (Access Denied)
   * error.
   */
  expectedBucketOwner?: string;
}

export interface GetBucketPolicyStatusOptions {
  /**
   * The account ID of the expected bucket owner. If the bucket is owned by a
   * different account, the request will fail with an HTTP 403 (Access Denied)
   * error.
   */
  expectedBucketOwner?: string;
}

export interface PolicyStatus {
  /**
   * The policy status for this bucket. TRUE indicates that this bucket is
   * public. FALSE indicates that the bucket is not public.
   */
  isPublic: boolean;
>>>>>>> 10e6963b
}<|MERGE_RESOLUTION|>--- conflicted
+++ resolved
@@ -582,27 +582,6 @@
   owner: Owner;
 }
 
-<<<<<<< HEAD
-export type MfaDelete = "Enabled" | "Disabled";
-export type VersioningStatus = "Enabled" | "Suspended";
-
-export interface PutBucketVersioningOptions extends VersioningConfiguration {
-  /**
-   * The account ID of the expected bucket owner. If the bucket is owned by a
-   * different account, the request will fail with an HTTP 403 (Access Denied)
-   * error.
-   */
-  expectedBucketOwner?: string;
-
-  /**
-   * The concatenation of the authentication device's serial number, a space,
-   * and the value that is displayed on your authentication device.
-   */
-  mfa?: string;
-}
-
-export interface GetBucketVersioningOptions {
-=======
 /**
  * @see https://docs.aws.amazon.com/IAM/latest/UserGuide/reference_policies_elements.html
  */
@@ -721,14 +700,77 @@
    */
   confirmRemoveSelfBucketAccess?: boolean;
 
->>>>>>> 10e6963b
   /**
    * The account ID of the expected bucket owner. If the bucket is owned by a
    * different account, the request will fail with an HTTP 403 (Access Denied)
    * error.
    */
   expectedBucketOwner?: string;
-<<<<<<< HEAD
+
+  /** The bucket policy. */
+  policy: Policy;
+}
+
+export interface GetBucketPolicyOptions {
+  /**
+   * The account ID of the expected bucket owner. If the bucket is owned by a
+   * different account, the request will fail with an HTTP 403 (Access Denied)
+   * error.
+   */
+  expectedBucketOwner?: string;
+}
+
+export interface DeleteBucketPolicyOptions {
+  /**
+   * The account ID of the expected bucket owner. If the bucket is owned by a
+   * different account, the request will fail with an HTTP 403 (Access Denied)
+   * error.
+   */
+  expectedBucketOwner?: string;
+}
+
+export interface GetBucketPolicyStatusOptions {
+  /**
+   * The account ID of the expected bucket owner. If the bucket is owned by a
+   * different account, the request will fail with an HTTP 403 (Access Denied)
+   * error.
+   */
+  expectedBucketOwner?: string;
+}
+
+export interface PolicyStatus {
+  /**
+   * The policy status for this bucket. TRUE indicates that this bucket is
+   * public. FALSE indicates that the bucket is not public.
+   */
+  isPublic: boolean;
+}
+
+export type MfaDelete = "Enabled" | "Disabled";
+export type VersioningStatus = "Enabled" | "Suspended";
+
+export interface PutBucketVersioningOptions extends VersioningConfiguration {
+  /**
+   * The account ID of the expected bucket owner. If the bucket is owned by a
+   * different account, the request will fail with an HTTP 403 (Access Denied)
+   * error.
+   */
+  expectedBucketOwner?: string;
+
+  /**
+   * The concatenation of the authentication device's serial number, a space,
+   * and the value that is displayed on your authentication device.
+   */
+  mfa?: string;
+}
+
+export interface GetBucketVersioningOptions {
+  /**
+   * The account ID of the expected bucket owner. If the bucket is owned by a
+   * different account, the request will fail with an HTTP 403 (Access Denied)
+   * error.
+   */
+  expectedBucketOwner?: string;
 }
 
 export interface VersioningConfiguration {
@@ -787,44 +829,4 @@
   prefix?: string;
   versions?: Array<ObjectVersion>;
   versionIdMarker?: string;
-=======
-
-  /** The bucket policy. */
-  policy: Policy;
-}
-
-export interface GetBucketPolicyOptions {
-  /**
-   * The account ID of the expected bucket owner. If the bucket is owned by a
-   * different account, the request will fail with an HTTP 403 (Access Denied)
-   * error.
-   */
-  expectedBucketOwner?: string;
-}
-
-export interface DeleteBucketPolicyOptions {
-  /**
-   * The account ID of the expected bucket owner. If the bucket is owned by a
-   * different account, the request will fail with an HTTP 403 (Access Denied)
-   * error.
-   */
-  expectedBucketOwner?: string;
-}
-
-export interface GetBucketPolicyStatusOptions {
-  /**
-   * The account ID of the expected bucket owner. If the bucket is owned by a
-   * different account, the request will fail with an HTTP 403 (Access Denied)
-   * error.
-   */
-  expectedBucketOwner?: string;
-}
-
-export interface PolicyStatus {
-  /**
-   * The policy status for this bucket. TRUE indicates that this bucket is
-   * public. FALSE indicates that the bucket is not public.
-   */
-  isPublic: boolean;
->>>>>>> 10e6963b
 }