--- conflicted
+++ resolved
@@ -43,12 +43,7 @@
     assertEquals(body, "test");
 
     // teardown
-<<<<<<< HEAD
-    await bucket.deleteObject("foo");
-=======
     await bucket.deleteObject("test");
-    // @TODO: delete also bucket once s3.deleteBucket is implemented.
->>>>>>> d719bce7
   },
 });
 
