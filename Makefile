test: export AWS_REGION=us-east-1
test: export AWS_ACCESS_KEY_ID=AKIAIOSFODNN7EXAMPLE
test: export AWS_SECRET_ACCESS_KEY=wJalrXUtnFEMI/K7MDENG/bPxRfiCYEXAMPLEKEY
test: export S3_ENDPOINT_URL=http://localhost:9000

test:
	docker-compose up -d && sleep 1

	aws --endpoint-url=${S3_ENDPOINT_URL} s3 rm --recursive s3://test || true
	aws --endpoint-url=${S3_ENDPOINT_URL} s3 rb s3://test || true
	aws --endpoint-url=${S3_ENDPOINT_URL} s3 mb s3://test

<<<<<<< HEAD
	aws --endpoint-url=${S3_ENDPOINT_URL} s3api delete-objects \
		--bucket versioning-test \
		--delete "$$(aws --endpoint-url=${S3_ENDPOINT_URL} s3api list-object-versions \
						 --bucket versioning-test \
						 --output=json \
						 --query='{Objects: *[].{Key:Key,VersionId:VersionId}}' | cat)" | cat || true
	aws --endpoint-url=${S3_ENDPOINT_URL} s3 rb s3://versioning-test || true
	aws --endpoint-url=${S3_ENDPOINT_URL} s3 mb s3://versioning-test

	aws --endpoint-url=${S3_ENDPOINT_URL} s3 rm --recursive s3://test.bucket || true
	aws --endpoint-url=${S3_ENDPOINT_URL} s3 rb s3://test.bucket || true
=======
	aws --endpoint-url=http://localhost:9000 s3 rm --recursive s3://create-bucket-test || true
	aws --endpoint-url=http://localhost:9000 s3 rb s3://create-bucket-test || true
>>>>>>> 1033a712

	deno test -A ${DENO_ARGS}

cleanup:
	docker-compose down<|MERGE_RESOLUTION|>--- conflicted
+++ resolved
@@ -10,7 +10,9 @@
 	aws --endpoint-url=${S3_ENDPOINT_URL} s3 rb s3://test || true
 	aws --endpoint-url=${S3_ENDPOINT_URL} s3 mb s3://test
 
-<<<<<<< HEAD
+	aws --endpoint-url=${S3_ENDPOINT_URL} s3 rm --recursive s3://create-bucket-test || true
+	aws --endpoint-url=${S3_ENDPOINT_URL} s3 rb s3://create-bucket-test || true
+
 	aws --endpoint-url=${S3_ENDPOINT_URL} s3api delete-objects \
 		--bucket versioning-test \
 		--delete "$$(aws --endpoint-url=${S3_ENDPOINT_URL} s3api list-object-versions \
@@ -20,13 +22,6 @@
 	aws --endpoint-url=${S3_ENDPOINT_URL} s3 rb s3://versioning-test || true
 	aws --endpoint-url=${S3_ENDPOINT_URL} s3 mb s3://versioning-test
 
-	aws --endpoint-url=${S3_ENDPOINT_URL} s3 rm --recursive s3://test.bucket || true
-	aws --endpoint-url=${S3_ENDPOINT_URL} s3 rb s3://test.bucket || true
-=======
-	aws --endpoint-url=http://localhost:9000 s3 rm --recursive s3://create-bucket-test || true
-	aws --endpoint-url=http://localhost:9000 s3 rb s3://create-bucket-test || true
->>>>>>> 1033a712
-
 	deno test -A ${DENO_ARGS}
 
 cleanup:
